import type { VercelRequest, VercelResponse } from '@vercel/node';
import { CashuMint, CashuWallet } from "@cashu/cashu-ts";
import { createManyProofs } from '@/lib/proofModels';
import { findUserByPubkey } from '@/lib/userModels';
import { kv } from "@vercel/kv";


interface PollingRequest {
    pubkey: string;
    amount: number;
}

export default async function handler(req: VercelRequest, res: VercelResponse) {
    const { slug } = req.query;

    if (typeof slug !== 'string') {
        res.status(400).send({ success: false, message: 'Invalid hash provided.' });
        return;
    }

    const wallet = new CashuWallet(new CashuMint(process.env.CASHU_MINT_URL!));

    const { pubkey, amount }: PollingRequest = req.body;

<<<<<<< HEAD
=======
    // Set user's status to "receiving" at the start of polling
    await kv.set(pubkey, 'receiving');

>>>>>>> 01830577
    try {
        let paymentConfirmed = false;
        const maxAttempts = 90;
        let attempts = 0;
        let interval = 2000;
        
        const user = await findUserByPubkey(pubkey);
        if (!user) {
<<<<<<< HEAD
=======
            await kv.set(pubkey, 'failed');
>>>>>>> 01830577
            res.status(404).send({ success: false, message: 'User not found.' });
            return;
        }

        while (!paymentConfirmed && attempts < maxAttempts) {
            console.log("polling", attempts);
            try {
                const { proofs } = await wallet.requestTokens(amount, slug);
    
                console.log('Proofs:', proofs);
                let proofsPayload = proofs.map((proof) => {
                    return {
                        proofId: proof.id,
                        secret: proof.secret,
                        amount: proof.amount,
                        C: proof.C,
                        userId: user.id
                    }
                })

                const created = await createManyProofs(proofsPayload);

                console.log('Proofs created:', created);

                if (!created) {
                    await kv.set(pubkey, 'failed');
                    res.status(500).send({ success: false, message: 'Failed to create proofs.' });
                    return;
                }

                await kv.set(pubkey, 'success');

                res.status(200).send({ success: true, message: 'Payment confirmed and proofs created.' });
                return;
            } catch (e) {
                if (e instanceof Error && e.message.includes("not paid")){
                    console.log("quote not paid");
                    attempts++;
                    await new Promise(resolve => setTimeout(resolve, interval));
                } else {
<<<<<<< HEAD
=======
                    await kv.set(pubkey, 'failed');
>>>>>>> 01830577
                    throw e;
                }
            }
        }

        if (!paymentConfirmed) {
            await kv.set(pubkey, 'failed');
            res.status(408).send({ success: false, message: 'Payment confirmation timeout.' });
        }
    } catch (error) {
        await kv.set(pubkey, 'failed');
        console.error('Error during payment status check:', error);
        res.status(500).send({ success: false, message: 'Internal server error.' });
    }
};<|MERGE_RESOLUTION|>--- conflicted
+++ resolved
@@ -22,12 +22,9 @@
 
     const { pubkey, amount }: PollingRequest = req.body;
 
-<<<<<<< HEAD
-=======
     // Set user's status to "receiving" at the start of polling
     await kv.set(pubkey, 'receiving');
 
->>>>>>> 01830577
     try {
         let paymentConfirmed = false;
         const maxAttempts = 90;
@@ -36,10 +33,7 @@
         
         const user = await findUserByPubkey(pubkey);
         if (!user) {
-<<<<<<< HEAD
-=======
             await kv.set(pubkey, 'failed');
->>>>>>> 01830577
             res.status(404).send({ success: false, message: 'User not found.' });
             return;
         }
@@ -80,10 +74,7 @@
                     attempts++;
                     await new Promise(resolve => setTimeout(resolve, interval));
                 } else {
-<<<<<<< HEAD
-=======
                     await kv.set(pubkey, 'failed');
->>>>>>> 01830577
                     throw e;
                 }
             }
