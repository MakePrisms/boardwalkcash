--- conflicted
+++ resolved
@@ -14,13 +14,7 @@
    className = '',
    borderColor = '#0f3470',
    titleColor = 'white',
-<<<<<<< HEAD
-}) => {
-   const [activeTab, setActiveTab] = useState(0);
-
-=======
 }: TabsProps) => {
->>>>>>> ecc10ad4
    const handleTabClick = (index: number) => {
       if (index !== value) {
          onChange(index);
@@ -31,11 +25,7 @@
       <div className={`flex flex-col ${className}`}>
          <div className='flex w-full text-center'>
             {titles.map((title, index) =>
-<<<<<<< HEAD
-               index === activeTab ? (
-=======
                index === value ? (
->>>>>>> ecc10ad4
                   <ActiveTab key={index} borderColor={borderColor} titleColor={titleColor}>
                      {title}
                   </ActiveTab>
